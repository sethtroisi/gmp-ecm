/* factor.c - public interface for libecm.

Copyright 2005, 2006, 2007, 2009, 2011, 2020 Paul Zimmermann, Alexander Kruppa,
David Cleaver, Cyril Bouvier.

This file is part of the ECM Library.

The ECM Library is free software; you can redistribute it and/or modify
it under the terms of the GNU Lesser General Public License as published by
the Free Software Foundation; either version 3 of the License, or (at your
option) any later version.

The ECM Library is distributed in the hope that it will be useful, but
WITHOUT ANY WARRANTY; without even the implied warranty of MERCHANTABILITY
or FITNESS FOR A PARTICULAR PURPOSE.  See the GNU Lesser General Public
License for more details.

You should have received a copy of the GNU Lesser General Public License
along with the ECM Library; see the file COPYING.LIB.  If not, see
http://www.gnu.org/licenses/ or write to the Free Software Foundation, Inc.,
51 Franklin St, Fifth Floor, Boston, MA 02110-1301, USA. */

#include <stdio.h>
#include <math.h>
#include "ecm-impl.h"
#include "ecm-gpu.h"


const char *
ecm_version ()
{
  static const char *version = ECM_VERSION;
  return version;
}

void
ecm_init (ecm_params q)
{
  __ell_curve_struct *ptrE = (__ell_curve_struct *) malloc(sizeof(__ell_curve_struct));

  q->method = ECM_ECM; /* default method */
  mpz_init_set_ui (q->x0, 0);
  mpz_init_set_ui (q->y0, 0);
  mpz_init_set_ui (q->x, 0);
  mpz_init_set_ui (q->y, 0);
  mpz_init_set_ui (q->sigma, 0);
  q->sigma_is_A = 0;
  mpz_init_set_ui (ptrE->a1, 0);
  mpz_init_set_ui (ptrE->a3, 0);
  mpz_init_set_ui (ptrE->a2, 0);
  mpz_init_set_ui (ptrE->a4, 0);
  mpz_init_set_ui (ptrE->a6, 0);
  ptrE->type = ECM_EC_TYPE_MONTGOMERY;
  ptrE->disc = 0;
  mpz_init_set_ui (ptrE->sq[0], 1);
  q->E = ptrE;
  q->param = ECM_PARAM_DEFAULT;
  mpz_init_set_ui (q->go, 1);
  q->B1done = ECM_DEFAULT_B1_DONE;
  mpz_init_set_si (q->B2min, -1.0); /* default: B2min will be set to B1 */
  mpz_init_set_si (q->B2, ECM_DEFAULT_B2);
  q->k = ECM_DEFAULT_K;
  q->S = ECM_DEFAULT_S; /* automatic choice of polynomial */
  q->repr = ECM_MOD_DEFAULT; /* automatic choice of representation */
  q->nobase2step2 = 0; /* continue special base 2 code in ecm step 2, if used */
  q->verbose = 0; /* no output (default in library mode) */
  q->os = stdout; /* standard output */
  q->es = stderr; /* error output */
  q->chkfilename = NULL;
  q->TreeFilename = NULL;
  q->maxmem = 0.0;
  q->stage1time = 0.0;
  gmp_randinit_default (q->rng);
  mpz_set_ui (q->rng->_mp_seed, 0); /* trick to tell that the random number
                                       generator has not been initialized */
  q->use_ntt = 1;
  q->stop_asap = NULL;
  q->batch_last_B1_used = 1.0;
  mpz_init_set_ui (q->batch_s, 1);
  q->gpu = 0; /* no gpu by default in library mode */
  q->gpu_device = -1; 
  q->gpu_device_init = 0; 
  q->gpu_return1 = NULL;
  q->gpu_return2 = NULL;
  q->gpu_return3 = NULL;
  q->gpu_number_of_curves = 0;
  q->gpu_pm1_results_ready = 0;
  q->gw_k = 0.0;
  q->gw_b = 0;
  q->gw_n = 0;
  q->gw_c = 0;
}

/* function to be called between two calls of ecm_factor, it the same
   ecm_params q is reused */
void
ecm_reset (ecm_params q)
{
  mpz_set_ui (q->sigma, 0);
  q->B1done = ECM_DEFAULT_B1_DONE;
  mpz_set_ui (q->x, 0);
}

void
ecm_clear (ecm_params q)
{
  mpz_clear (q->x0);
  mpz_clear (q->y0);
  mpz_clear (q->x);
  mpz_clear (q->y);
  mpz_clear (q->sigma);
  mpz_clear (q->go);
  mpz_clear (q->B2min);
  mpz_clear (q->B2);
  gmp_randclear (q->rng);
  mpz_clear (q->batch_s);
  mpz_clear (q->E->a1);
  mpz_clear (q->E->a3);
  mpz_clear (q->E->a2);
  mpz_clear (q->E->a4);
  mpz_clear (q->E->a6);
  mpz_clear (q->E->sq[0]);
  free (q->E);
}

/* returns ECM_FACTOR_FOUND, ECM_NO_FACTOR_FOUND, or ECM_ERROR */
int
ecm_factor (mpz_t f, mpz_t n, double B1, ecm_params p0)
{
  int res; /* return value */
  ecm_params q;
  ecm_params_ptr p;

  if (mpz_cmp_ui (n, 0) <= 0)
    {
      fprintf ((p0 == NULL) ? stderr : p0->es,
               "Error, n should be positive.\n");
      return ECM_ERROR;
    }
  else if (mpz_cmp_ui (n, 1) == 0)
    {
      /* we consider n=1 is fully factored (thus in step 1) */
      mpz_set_ui (f, 1);
      return ECM_FACTOR_FOUND_STEP1;
    }
  else if (mpz_divisible_2exp_p (n, 1))
    {
      mpz_set_ui (f, 2);
      return ECM_FACTOR_FOUND_STEP1;
    }
  
  if (p0 == NULL)
    {
      p = q;
      ecm_init (q);
    }
  else
    p = p0;

  if (p->method == ECM_ECM)
    {
#ifdef WITH_GPU
      if (p->gpu == 0)
        {
#endif
            res = ecm (f, p->x, p->y, p->param, p->sigma, n, p->go,
		       &(p->B1done),
                       B1, p->B2min, p->B2, p->k, p->S, p->verbose,
                       p->repr, p->nobase2step2, p->use_ntt, 
		       p->sigma_is_A, p->E,
                       p->os, p->es, p->chkfilename, p->TreeFilename, p->maxmem,
                       p->stage1time, p->rng, p->stop_asap, p->batch_s,
                       &(p->batch_last_B1_used), p->gw_k, p->gw_b, p->gw_n,
                       p->gw_c);
#ifdef WITH_GPU
        }
      else
        {
          res = gpu_ecm (f, p, p, n, B1);
        }
#endif
    }
  else if (p->method == ECM_PM1)
<<<<<<< HEAD
    {
      if (p->gpu == 0)
        {
            res = pm1 (f, p->x, n, p->go, &(p->B1done), B1, p->B2min, p->B2,
                       p->k, p->verbose, p->repr, p->use_ntt, p->os, p->es,
                       p->chkfilename, p->TreeFilename, p->maxmem, p->rng,
                       p->stop_asap);
        }
      else
        {
#ifdef WITH_GPU
          res = gpu_pm1 (f, p, p, n, B1);
#else
          assert(0); // Compiled without --enable-gpu
#endif
        }
    }
=======
    res = pm1(f, p, p, n, B1);
>>>>>>> 76e716da
  else if (p->method == ECM_PP1)
    res = pp1 (f, p->x, n, p->go, &(p->B1done), B1, p->B2min, p->B2,
               p->k, p->verbose, p->repr, p->use_ntt, p->os, p->es,
               p->chkfilename, p->TreeFilename, p->maxmem, p->rng,
               p->stop_asap);
  else
    {
      fprintf (p->es, "Error, unknown method: %d\n", p->method);
      res = ECM_ERROR;
    }

  if (p0 == NULL)
    ecm_clear (q);

  return res;
}<|MERGE_RESOLUTION|>--- conflicted
+++ resolved
@@ -159,10 +159,8 @@
 
   if (p->method == ECM_ECM)
     {
-#ifdef WITH_GPU
       if (p->gpu == 0)
         {
-#endif
             res = ecm (f, p->x, p->y, p->param, p->sigma, n, p->go,
 		       &(p->B1done),
                        B1, p->B2min, p->B2, p->k, p->S, p->verbose,
@@ -172,23 +170,21 @@
                        p->stage1time, p->rng, p->stop_asap, p->batch_s,
                        &(p->batch_last_B1_used), p->gw_k, p->gw_b, p->gw_n,
                        p->gw_c);
+        }
+      else
+        {
 #ifdef WITH_GPU
-        }
-      else
-        {
           res = gpu_ecm (f, p, p, n, B1);
-        }
+#else
+          assert(0); // Compiled without --enable-gpu
 #endif
+        }
     }
   else if (p->method == ECM_PM1)
-<<<<<<< HEAD
     {
       if (p->gpu == 0)
         {
-            res = pm1 (f, p->x, n, p->go, &(p->B1done), B1, p->B2min, p->B2,
-                       p->k, p->verbose, p->repr, p->use_ntt, p->os, p->es,
-                       p->chkfilename, p->TreeFilename, p->maxmem, p->rng,
-                       p->stop_asap);
+          res = pm1(f, p, p, n, B1);
         }
       else
         {
@@ -199,9 +195,6 @@
 #endif
         }
     }
-=======
-    res = pm1(f, p, p, n, B1);
->>>>>>> 76e716da
   else if (p->method == ECM_PP1)
     res = pp1 (f, p->x, n, p->go, &(p->B1done), B1, p->B2min, p->B2,
                p->k, p->verbose, p->repr, p->use_ntt, p->os, p->es,
