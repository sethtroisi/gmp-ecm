--- conflicted
+++ resolved
@@ -175,22 +175,14 @@
         print('Implementation successfully tested\n')
 
 
-<<<<<<< HEAD
-def smallestGroupOrder(prime, param, sigma_0, test_B1, num_curves):
-=======
 def smallestGroupOrder(prime, param, sigma_0, num_curves):
->>>>>>> 0ad8a8c8
     '''
     Print smallest B1 (and B2) needed to find a curve from sigma_0 ... sigma_0 + curves
     At the end return the smallest sigma
     '''
     # This is not used directly in check_gpuecm.sage, but is very useful for building tests
     found_at = None
-<<<<<<< HEAD
-    smallest = test_B1
-=======
     smallest = 10 ^ 100
->>>>>>> 0ad8a8c8
     for sigma in range(sigma_0, sigma_0 + num_curves):
         order = GroupOrder(param, prime, sigma)
         assert 1 <= order < 2 * prime, (prime, param, sigma, order)
@@ -221,25 +213,6 @@
                 break
         else:
             yield sigma
-<<<<<<< HEAD
-
-
-def stage1Tests(N_size, prime_size, B1, param, num_curves, seed):
-    '''
-    Generate N such that many sigmas (sigma_0:sigma_0+num_curves) have factors
-    Verify sigmas found factor in stage 1.
-    '''
-    assert param == GPU_PARAM, ('GPU only supports param=%d' % GPU_PARAM)
-    assert prime_size < N_size
-    assert N_size <= 1020
-    assert prime_size > 20
-
-    prime_count = N_size // prime_size
-    if args.verbose:
-        print('Testing GPU stage1: N = %d x %d bits primes @ B1=%d ' % (
-            prime_count, prime_size, B1))
-=======
->>>>>>> 0ad8a8c8
 
 
 def findPrimesOfSize(count, prime_size):
